"""
plot_umap.py

Description: Plots 2D UMAP embeddings
"""

# Standard libraries
import argparse
import logging
import os
import random

# Non-standard libraries
import cv2
import numpy as np
import matplotlib.pyplot as plt
import pandas as pd
import seaborn as sns
import umap
from sklearn.cluster import DBSCAN
from sklearn.preprocessing import StandardScaler

# Custom libraries
from src.data import constants
from src.data_prep import utils
from src.drivers.embed import get_embeds
from src.data_viz import utils as viz_utils


################################################################################
#                                    Setup                                     #
################################################################################
# Configure logging
LOGGER = logging.getLogger(__name__)

# Disable logging
logging.disable()

# Set random seed
random.seed(constants.SEED)

# Plot theme (light/dark)
THEME = "dark"

# Order of labels in plot
VIEW_LABEL_ORDER = ["Sagittal_Right", "Transverse_Right", "Sagittal_Left",
                    "Transverse_Left", "Bladder"]
SIDE_LABEL_ORDER = ["Left", "None", "Right"]
PLANE_LABEL_ORDER = ["Sagittal", "Transverse", "Bladder"]
HOSPITAL_LABEL_ORDER = [
    "sickkids", "sickkids_train", "sickkids_val", "sickkids_test",
    "sickkids_silent_trial", "stanford", "stanford_non_seq", "chop", "uiowa",
]

# Map `dset` string to more readable string
MAP_HOSPITAL_STR = {
    "sickkids": "SickKids",
    "sickkids_train": "SickKids (Train)",
    "sickkids_val": "SickKids (Val)",
    "sickkids_test": "SickKids (Test)",
    "stanford": "Stanford",
    "chop": "CHOP",
    "uiowa": "UIowa",
    "stanford_non_seq": "Stanford (Non-Seq)",
    "sickkids_silent_trial": "SickKids (Silent Trial)",
}


################################################################################
#                           UMAP Plotting Functions                            #
################################################################################
def plot_umap(embeds, labels, highlight=None, label_order=None,
              s=None, alpha=0.8, line=False, legend=True, palette="tab10",
              title="", save=False, save_dir=constants.DIR_FIGURES,
              filename="umap", filename_suffix="",
              **scatterplot_kwargs):
    """
    Plot 2D U-Map of extracted image embeddings, colored by <labels>.

    Parameters
    ----------
    embeds : numpy.array
        A 2-dimensional array of N samples.
    labels : list
        Labels to color embeddings by. Must match number of samples (N).
    highlight : list, optional
        List of boolean values, corresponding to N samples. Those marked as
        False will appear softer (lower alpha value).
    label_order : list, optional
        Order of unique label values in legend, by default None.
    s : int, optional
        Size of scatterplot points, by default 5.
    alpha : float, optional
        Transparency of points in [0, 1], where closer to 1 is less transparent,
        by default 0.8
    line : bool, optional
        Connects points in scatterplot sequentially, by default False
    legend : bool, optional
        If True, shows legend, by default True.
    title : str, optional
        Plot title, by default "".
    palette : str, optional
        Seaborn color palette, by default "tab10".
    save : bool, optional
        Filename , by default False
    save_dir : str, optional
        Directory to save plot image in
    filename : str, optional
        Filename to save plot as. Not including extension, by default "umap"
    filename_suffix : str, optional
        If provided, attach as suffix to filename provided, by default ""
    **scatterplot_kwargs : Keyword arguments to pass into `sns.scatterplot`
    """
    # Plot configurations
    viz_utils.set_theme(THEME)

    # If size of scatterplot dots not provided, default based on number of dots
<<<<<<< HEAD
    s = s or int(6 + (250 * 1 / len(embeds)))
=======
    s = s or int(6 + (150 * 1 / len(embeds)))
>>>>>>> e4ac1040

    # Create figure
    plt.figure()

    # Draw line
    if line:
        sns.lineplot(x=embeds[:, 0], y=embeds[:, 1], sort=False,
                     size=max(1, s//5), alpha=0.3, legend=False)

    # Draw scatterplot
    if highlight is None:
        sns.scatterplot(
            x=embeds[:, 0], y=embeds[:, 1],
            hue=labels,
            hue_order=label_order,
            legend="full" if legend else legend,
            alpha=alpha,
            palette=palette,
            s=s,
            linewidth=0,
            **scatterplot_kwargs,
        )
    elif len(highlight) != len(embeds):
        raise RuntimeError("Length of `embeds` and `highlight` do not match!")
    else:
        # Draw highlighted points
        sns.scatterplot(
            x=embeds[highlight][:, 0], y=embeds[highlight][:, 1],
            hue=labels[highlight],
            hue_order=label_order,
            legend=False,
            alpha=alpha,
            palette=palette,
            s=s,
            linewidth=0,
            **scatterplot_kwargs,
        )

        # Draw non-highlighted points
        sns.scatterplot(
            x=embeds[~highlight][:, 0], y=embeds[~highlight][:, 1],
            hue=labels[~highlight],
            hue_order=label_order,
            legend="full" if legend else legend,
            alpha=alpha / 4,
            palette=palette,
            s=s,
            linewidth=0,
            **scatterplot_kwargs,
        )

    # Create legend
    if legend:
        plt.legend(bbox_to_anchor=(1, 1), loc="upper left")

    # Create title
    if title:
        plt.title(title)

    # Clear axes labels and ticks
    plt.xlabel("")
    plt.ylabel("")
    plt.tick_params(left=False,
                    bottom=False,
                    labelleft=False,
                    labelbottom=False)

    # Pack plot
    plt.tight_layout()

    # Save Figure
    if save:
        full_path = f"{save_dir}umap/{filename}{filename_suffix}.png"

        # Check if UMAP directory exists
        if not os.path.isdir(f"{save_dir}umap/"):
            os.mkdir(f"{save_dir}umap/")

        # Check if subdirectory exists
        if not os.path.isdir(os.path.dirname(full_path)):
            os.makedirs(os.path.dirname(full_path))

        plt.savefig(full_path,
                    bbox_inches='tight',
                    dpi=400)


def plot_umap_all_patients(exp_name, df_data, label_col="patient",
                           raw=False,
                           **plot_kwargs):
    """
    Plots UMAP for all patients, coloring by patient ID.

    Parameters
    ----------
    exp_name : str
        Name of experiment
    df_data : pd.DataFrame
        Contains extracted embeddings, view labels and hospital labels.
    label_col : str
        Name of label column to color points by "patient" or by "hospital"
    raw : bool, optional
        If True, loaded embeddings extracted from raw images. Otherwise, uses
        preprocessed images, by default False.
    **plot_kwargs : Keyword arguments to pass into `plot_umap`
    """
    # Shuffle points to make each hospital appear more
    df_data = df_data.sample(frac=1)

    # Get labels
    labels = df_data[label_col]

    # Get UMAP embeddings
    feature_cols = [col for col in df_data.columns if isinstance(col, int)]
    umap_embeds = get_umap_embeddings(df_data[feature_cols])

    # Get label order
    label_order = get_label_order(labels.unique().tolist())

    # Plot by patient
    plot_umap(
        umap_embeds, labels,
        title=f"UMAP (colored by {label_col})",
        label_order=label_order,
        filename=f"{exp_name}/umap{'_raw' if raw else ''}({label_col})",
        save=True,
        **plot_kwargs,
    )


def plot_umap_by_view(exp_name, df_data,
                      label_col="label",
                      hospital_col="hospital",
                      highlight=None,
                      raw=False,
                      **plot_kwargs):
    """
    Plots UMAP for all view-labeled patients, coloring by view.

    Parameters
    ----------
    exp_name : str
        Name of experiment
    df_data : pd.DataFrame
        Contains extracted embeddings, view labels and hospital labels.
    label_col : str, optional
        Name of column in `df_data` with view label, by default "label".
    hospital_col : str, optional
        Name of column in `df_data` with hospital label, by default "hospital".
    highlight : list, optional
        List of boolean values, corresponding to N samples. Those marked as
        False will appear softer (lower alpha value).
    raw : bool, optional
        If True, loaded embeddings extracted from raw images. Otherwise, uses
        preprocessed images, by default False.
    **plot_kwargs : Keyword arguments to pass into `plot_umap`
    """
    # INPUT: Ensure column names are in `df_data`
    assert all(col in df_data.columns for col in [label_col, hospital_col]), \
        "Specified label/hospital column/s are NOT in `df_data`!"

    # INPUT: Create copy of `plot_kwargs` to edit
    plot_kwargs = plot_kwargs.copy()

    # Filter out image files w/o labels 
    idx_labeled = ~df_data[label_col].isna()
    df_data = df_data[idx_labeled]
    highlight = highlight if highlight is None else highlight[idx_labeled]

    # Shuffle points to make each hospital appear more
    df_data = df_data.sample(frac=1)

    # Get other metadata
    view_labels = df_data[label_col]
    hospital_labels = df_data[hospital_col]

    # Get unique hospitals in data provided
    unique_hospitals = hospital_labels.unique()
    # If 2+ hospitals, add "style" parameter to identify marker shape
    if len(unique_hospitals) > 1:
        plot_kwargs["style"] = hospital_labels

    # Map hospital to more readable string
    assert all(hospital in MAP_HOSPITAL_STR for hospital in unique_hospitals)
    hospital_str = " & ".join(
        sorted(MAP_HOSPITAL_STR[hospital] for hospital in unique_hospitals))

    # Construct folder name (with hospital name)
    # 1. Attempt to shorten filename by grouping together dsets
    fname_hospitals = unique_hospitals
    group_hospitals = ["sickkids", "stanford"]
    for group_hospital in group_hospitals:
        if not any(f"{group_hospital}_" in hospital
                   for hospital in fname_hospitals):
            continue
        fname_hospitals = [hospital for hospital in fname_hospitals
                        if not hospital.startswith(group_hospital)]
        if group_hospital not in fname_hospitals:
            fname_hospitals.append(group_hospital)
    # 2. Create folder name
    hospital_folder_name = "-".join(sorted(fname_hospitals))

    # Extract UMAP embeddings
    feature_cols = [col for col in df_data.columns if isinstance(col, int)]
    umap_embeds_views = get_umap_embeddings(df_data[feature_cols])

    # Label order
    label_order = get_label_order(view_labels)

    # Plot all images by view
    plot_umap(
        umap_embeds_views, view_labels,
        highlight=highlight,
        label_order=label_order,
        save=True,
        title=f"UMAP ({hospital_str}, colored by view)",
        filename=f"{exp_name}/{hospital_folder_name}/umap"
                f"{'_raw' if raw else ''}(views"
                f"{', highlighted' if highlight is not None else ''})",
        palette="tab10" if len(label_order) < 5 else "tab20",
        **plot_kwargs,
    )


def plot_umap_by_machine(exp_name, machine_labels, filenames, df_embeds_only,
                         raw=False,
                         hospital="SickKids",
                         **plot_kwargs):
    """
    Plots UMAP for all machine-labeled patients, coloring by machine.

    Parameters
    ----------
    exp_name : str
        Name of experiment
    machine_labels : numpy.array
        Contains machine labels, corresponding to embeddings extracted. Images
        without label (null value) will be excluded
    filenames : pd.Series
        Contains file name of image whose features were extracted
    df_embeds_only : pd.DataFrame
        Extracted deep embeddings. Does not have file paths in any column.
    raw : bool, optional
        If True, loaded embeddings extracted from raw images. Otherwise, uses
        preprocessed images, by default False.
    hospital : str, optional
        Name of hospital with labels for images. One of (SickKids, Stanford,
        Both), by default "SickKids".
    **plot_kwargs : Keyword arguments to pass into `plot_umap`
    """
    assert hospital in ("SickKids", "Stanford", "Both")

    # Filter out image files w/o labels
    idx_unlabeled = ~pd.isnull(machine_labels)
    machine_labels = machine_labels[idx_unlabeled]
    filenames = filenames[idx_unlabeled]
    df_embeds_only = df_embeds_only[idx_unlabeled]

    # Extract UMAP embeddings
    umap_embeds_views = get_umap_embeddings(df_embeds_only)

    # Plot all images by view
    plot_umap(umap_embeds_views, machine_labels,
              save=True,
              title=f"UMAP ({hospital}, colored by machine)",
              filename=f"{exp_name}/umap_{hospital.lower()}"
                       f"{'_raw' if raw else ''}(machine)",
              **plot_kwargs)


def plot_umap_for_one_patient_seq(exp_name, view_labels, patient_visit,
                                  us_nums, df_embeds_only, color="us_nums",
                                  raw=False,
                                  **plot_kwargs):
    """
    Plots UMAP for a single patient, colored by ultrasound number.

    Parameters
    ----------
    exp_name : str
        Name of experiment
    view_labels : numpy.array
        Contains view labels, corresponding to embeddings extracted. Images
        without label (null value) will be excluded
    patient_visit : pd.Series
        Contains string of (patient ID)_(visit number), which forms a unique
        sequence identifier
    us_nums : pd.Series
        Contains number in ultrasound sequence capture
    df_embeds_only : pd.DataFrame
        Extracted deep embeddings. Does not have file paths in any column.
    color : str
        Option to color by US sequence number or view label. One of "us_nums"
        or "views", by default "us_nums".
    raw : bool, optional
        If True, loaded embeddings extracted from raw images. Otherwise, uses
        preprocessed images, by default False.
    **plot_kwargs : Keyword arguments to pass into `plot_umap`
    """
    assert color in ("us_nums", "views")

    # If coloring by label, filter out unlabeled
    if color != "us_nums":
        idx_unlabeled = ~pd.isnull(view_labels)
        view_labels = view_labels[idx_unlabeled]
        patient_visit = patient_visit[idx_unlabeled]
        us_nums = us_nums[idx_unlabeled]
        df_embeds_only = df_embeds_only[idx_unlabeled]

    # Select a unique sequence (patient-visit)
    patient_selected = patient_visit.unique()[0]
    idx_patient = (patient_visit == patient_selected)
    view_labels = view_labels[idx_patient]
    us_nums = us_nums[idx_patient].reset_index(drop=True)
    df_embeds_only = df_embeds_only[idx_patient].reset_index(drop=True)
    
    # Sort data points by US number
    patient_us_nums = us_nums.sort_values()
    idx_sorted = patient_us_nums.index.tolist()
    df_embeds_only = df_embeds_only[idx_sorted]
    view_labels = view_labels[idx_sorted]

    # Extract UMAP embeddings (for 1 patient)
    umap_embeds_patient = get_umap_embeddings(df_embeds_only)

    plot_umap(umap_embeds_patient,
              patient_us_nums if color == "us_nums" else view_labels,
              line=True,
              legend=False if color == "us_nums" else True,
              s=12,
              title=f"UMAP (patient {patient_selected}, colored by US number)",
              palette="Blues" if color == "us_nums" else "tab10",
              save=True,
              filename=f"{exp_name}/umap_single{'_raw' if raw else ''}"
                       f"({color})",
              **plot_kwargs)


def plot_umap_for_n_patient(exp_name, patients, df_embeds_only, n=3,
                            raw=False,
                            **plot_kwargs):
    """
    Plots UMAP for images from N chosen patient, colored by patient.

    Parameters
    ----------
    exp_name : str
        Name of experiment
    patients : pd.Series
        Contains all patient IDs
    df_embeds_only : pd.DataFrame
        Extracted deep embeddings. Does not have file paths in any column.
    n : int
        Number of patients to choose, by default 3
    raw : bool, optional
        If True, loaded embeddings extracted from raw images. Otherwise, uses
        preprocessed images, by default False.
    **plot_kwargs : Keyword arguments to pass into `plot_umap`
    """
    # NOTE: Extract UMAP embeddings for ALL patients
    umap_embeds_all = get_umap_embeddings(df_embeds_only)

    # Choose N patient
    patients_selected = patients.unique()[:n]
    
    # Filter UMAP embeddings for the chosen patients
    idx_patients = patients.isin(patients_selected)
    umap_embeds_patients = umap_embeds_all[idx_patients]
    patient_ids = patients[idx_patients]

    plot_umap(umap_embeds_patients, patient_ids,
              legend=True,
              title=f"UMAP (patients {patients_selected}, "
                    "colored by patient ID)",
              save=True,
              filename=f"{exp_name}/umap{'_raw' if raw else ''}"
                       "(patient_id)",
              **plot_kwargs)


def plot_images_in_umap_clusters(exp_name, filenames, df_embeds_only, raw=False,
                                 **plot_kwargs):
    """
    Plots images in UMAP clusters

    Parameters
    ----------
    exp_name : str
        Name of experiment
    filenames : pd.Series
        Contains file name of image whose features were extracted
    df_embeds_only : pd.DataFrame
        Extracted deep embeddings. Does not have file paths in any column.
    raw : bool, optional
        If True, loaded embeddings extracted from raw images. Otherwise, uses
        preprocessed images, by default False.
    **plot_kwargs : Keyword arguments to pass into `plot_umap`
    """
    # Get UMAP embeddings
    umap_embeds_all = get_umap_embeddings(df_embeds_only)

    # Get cluster embeddings
    cluster_labels = cluster_by_density(umap_embeds_all)

    # Plot example images in each cluster 
    for cluster in np.unique(cluster_labels):
        # Filter by cluster, and sample 25 images
        idx_cluster = (cluster_labels == cluster)
        cluster_filenames = filenames[idx_cluster][:25]

        print(f"""
################################################################################
#                              Cluster {cluster}                               #
################################################################################
        """)

        # Add directory to image paths
        cluster_img_paths = [constants.DIR_IMAGES + filename \
            for filename in cluster_filenames]

        print("\n".join(cluster_img_paths))

        # Load images
        imgs = np.array([cv2.imread(path) for path in cluster_img_paths])

        # Grid plot cluster images
        viz_utils.gridplot_images(
            imgs,
            filename=f"{exp_name}/umap_cluster_{cluster}{'_raw' if raw else ''}",
            save_dir=constants.DIR_FIGURES_UMAP,
            title=f"Cluster {cluster}"
            )

    # Plot UMAP with cluster labels
    plot_umap(umap_embeds_all, cluster_labels,
              label_order=sorted(np.unique(cluster_labels)),
              save=True,
              title=f"UMAP (colored by cluster label)",
              filename=f"{exp_name}/umap{'_raw' if raw else ''}"
                       "(cluster_labels)",
              **plot_kwargs)


################################################################################
#                               Helper Functions                               #
################################################################################
def get_umap_embeddings(df_embeds):
    """
    Get 2D-UMAP embeddings.

    Parameters
    ----------
    df_embeds : pd.DataFrame
        Contains embeddings for images
    
    Returns
    -------
    numpy.array
        2-dimensional UMAP embeddings
    """
    # Standardize embeddings
    df_scaled = StandardScaler().fit_transform(df_embeds)

    # Perform dimensionality reduction
    reducer = umap.UMAP(random_state=0)
    umap_embeds = reducer.fit_transform(df_scaled)

    return umap_embeds


def cluster_by_density(embeds):
    """
    Cluster embeddings by density.

    Parameters
    ----------
    embeds : pd.Series or np.array
        Extracted embeddings of the shape: (num_samples, num_features)

    Returns
    -------
    np.array
        Assigned cluster labels
    """
    clusters = DBSCAN().fit(embeds)
    return clusters.labels_


def get_label_order(labels):
    """
    Given example labels, return the label.

    Parameters
    ----------
    labels : list
        Example labels

    Returns
    -------
    list
        Order of labels, or None, if unable to find the label order
    """
    labels = set(labels)
    for label_order in (VIEW_LABEL_ORDER, SIDE_LABEL_ORDER, PLANE_LABEL_ORDER,
                        HOSPITAL_LABEL_ORDER):
        if labels.issubset(set(label_order)):
            # Filter for existing
            label_order = [label for label in label_order if label in labels]
            return label_order
    return None


################################################################################
#                                 Main Method                                  #
################################################################################
def main(exp_name,
         raw=False,
         segmented=False,
         reverse_mask=False,
         hospital_umap=True,
         view_umap=True,
         highlight_label_boundary=False,
         one_seq_umap=False,
         machine_umap=False,
         n_patient_umap=False,
         cluster_umap=False,
         dset=constants.DEFAULT_EVAL_DSET,
         ):
    """
    Retrieves embeddings from specified pretrained model. Then plot UMAPs.

    Parameters
    ----------
    exp_name : str
        Name of experiment
    raw : bool, optional
        If True, loads embeddings extracted from raw images. Otherwise, uses
        preprocessed images, by default False.
    segmented : bool, optional
        If True, loads embeddings extracted from segmented images, by default
        False.
    reverse_mask : bool, optional
        If True, loads embeddings extracted from segmented images where the mask
        is reversed, by default False.
    dset : str or list, optional
        1+ dataset split or test dataset names, whose embeddings to plot, by
        default constants.DEFAULT_EVAL_DSET
    """
    # INPUT: Ensure `dset` is a list
    dsets = [dset] if isinstance(dset, str) else dset

    # INPUT: Infer hospital/s from dset specified
    hospitals = [
        "sickkids" if dset in ("train", "val", "test") else dset
        for dset in dsets
    ]

    # Load embeddings
    all_embed_lst = []
    for idx, dset in enumerate(dsets):
        df_embeds = get_embeds(
            exp_name,
            raw=raw,
            segmented=segmented,
            reverse_mask=reverse_mask,
            dset=dset)
        # Rename old filename column
        df_embeds = df_embeds.rename(columns={"paths": "filename",
                                              "files": "filename"})
        # Add hospital
        hospital = hospitals[idx]
        df_embeds["hospital"] = hospital
        # Add dset
        # NOTE: If SickKids train/val/test, add name to dset for plots
        df_embeds["dset"] = "sickkids_" + dset if hospital == "sickkids" \
            else dset
        all_embed_lst.append(df_embeds)

    # Concatenate embeddings
    df_embeds_all = pd.concat(all_embed_lst, ignore_index=True)

    # Extract metadata from image file paths
    try:
        df_metadata = utils.extract_data_from_filename_and_join(
            df_embeds_all,
            hospital=hospitals,
            label_part=None,
        )
    # If errored, print experiment name
    except RuntimeError as error_msg:
        LOGGER.critical("[plot_umap] Failed to extract metadata for experiment:"
                        " %s", exp_name)
        raise error_msg

    # 0. Extract each metadata individually
    patients = df_metadata["id"]
    patient_visits = df_metadata.apply(
        lambda row: "_".join([str(row["id"]), str(row["visit"])]), axis=1)
    us_nums = df_metadata["seq_number"]
    filenames = df_metadata["filename"].map(os.path.basename).to_numpy()
    view_labels = df_metadata["label"].to_numpy()

    # 0. Isolate embedding columns
    feature_cols = [col for col in df_embeds_all.columns
                    if isinstance(col, int)]
    df_embeds_only = df_embeds_all[feature_cols]

    # 0. Create table with both embeddings and metadata
    df_data = pd.concat([df_embeds_only, df_metadata], axis=1)
    df_data = df_data.loc[:, ~df_data.columns.duplicated()]

    # 0. Shared UMAP kwargs
    plot_kwargs = {"filename_suffix": f"({dsets[0]})"
                                      if len(dsets) == 1 else ""}

    # 1. Plot UMAP of all patients, colored by hospital
    if hospital_umap and len(set(hospitals)) > 1:
        plot_umap_all_patients(
            exp_name, df_data, label_col="dset", raw=raw,
            alpha=1,
            **plot_kwargs)

    if one_seq_umap:
        # 2. Plot UMAP of one patient, colored by number in sequence
        plot_umap_for_one_patient_seq(
            exp_name, view_labels, patient_visits, us_nums, df_embeds_only,
            color="us_nums", raw=raw,
            **plot_kwargs)
        # 3. Plot UMAP for one unique US sequence, colored by view
        # NOTE: Only keeps images with labels in provided df_labels
        plot_umap_for_one_patient_seq(
            exp_name, view_labels, patient_visits, us_nums, df_embeds_only,
            color="views", raw=raw,
            **plot_kwargs)

    # 4. Plot UMAP of patients, colored by view
    if view_umap:
        # 4.1 Plot UMAP with view labels
        plot_umap_by_view(
            exp_name,
            df_data=df_data,
            hospital_col="dset",
            raw=raw,
            **plot_kwargs)

        # 4.2 Plot UMAP, highlighting label boundaries
        if highlight_label_boundary:
            highlight = utils.get_label_boundaries(df_metadata)
            plot_umap_by_view(
                exp_name,
                df_data=df_data,
                hospital_col="dset",
                highlight=highlight,
                raw=raw,
                **plot_kwargs)

    # 5. Plot UMAP of patients, colored by machine label
    if machine_umap:
        # Get machine labels (if any) for all extracted images
        machine_labels = utils.get_machine_for_filenames(filenames)
        # Plot UMAP
        plot_umap_by_machine(exp_name, machine_labels, filenames, df_embeds_only,
                             raw=raw, hospital="SickKids",
                             **plot_kwargs)

    # 6. Plot UMAP for N patients, colored by patient ID
    if n_patient_umap:
        plot_umap_for_n_patient(exp_name, patients, df_embeds_only, n=3, raw=raw,
                                **plot_kwargs)

    # 7. Plot example images from UMAP clusters
    if cluster_umap:
        plot_images_in_umap_clusters(exp_name, filenames, df_embeds_only,
                                     raw=False,
                                     **plot_kwargs)

    # Close all figures
    plt.close("all")


################################################################################
#                                  User Input                                  #
################################################################################
def init(parser):
    """
    Initialize ArgumentParser arguments.

    Parameters
    ----------
    parser : argparse.ArgumentParser
        ArgumentParser object
    """
    arg_help = {
        "exp_name": "Name of experiment",
        "dset": "Name of evaluation splits or datasets",
    }

    parser.add_argument("--exp_name", required=True, nargs="+",
                        help=arg_help["exp_name"])
    parser.add_argument("--dset", required=True, nargs="+",
                        help=arg_help["dset"])


if __name__ == "__main__":
    # 0. Initialize parser
    PARSER = argparse.ArgumentParser()
    init(PARSER)

    # 1. Parse arguments
    ARGS = PARSER.parse_args()

    # 2. Run main flow
    for EXP_NAME in ARGS.exp_name:
        for DSET in ARGS.dset:
            main(exp_name=EXP_NAME, dset=DSET)
        main(exp_name=EXP_NAME, dset=ARGS.dset)<|MERGE_RESOLUTION|>--- conflicted
+++ resolved
@@ -70,6 +70,7 @@
 #                           UMAP Plotting Functions                            #
 ################################################################################
 def plot_umap(embeds, labels, highlight=None, label_order=None,
+              s=None, alpha=0.8, line=False, legend=True, palette="tab10",
               s=None, alpha=0.8, line=False, legend=True, palette="tab10",
               title="", save=False, save_dir=constants.DIR_FIGURES,
               filename="umap", filename_suffix="",
@@ -115,11 +116,7 @@
     viz_utils.set_theme(THEME)
 
     # If size of scatterplot dots not provided, default based on number of dots
-<<<<<<< HEAD
     s = s or int(6 + (250 * 1 / len(embeds)))
-=======
-    s = s or int(6 + (150 * 1 / len(embeds)))
->>>>>>> e4ac1040
 
     # Create figure
     plt.figure()
