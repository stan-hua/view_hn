--- conflicted
+++ resolved
@@ -43,6 +43,9 @@
 
 # Disable logging
 # logging.disable()
+
+# Set random seed
+random.seed(constants.SEED)
 
 # Plot theme (light/dark)
 THEME = "dark"
@@ -683,16 +686,11 @@
     comet_exp_key : str, optional
         If provided, log UMAPs to Comet ML.
     """
-<<<<<<< HEAD
-    # Set random seed
-    random.seed(constants.SEED)
-=======
     # INPUT: Load Comet ML Logger
     comet_logger = None
     if comet_exp_key:
         LOGGER.info("Logging UMAPs to Comet ML!")
         comet_logger = load_comet_logger(exp_key=comet_exp_key)
->>>>>>> bbfa77be
 
     # INPUT: Ensure `dset` is a list
     dsets = [dset] if isinstance(dset, str) else dset
@@ -827,9 +825,6 @@
     # Close all figures
     plt.close("all")
 
-    # Unset random seed
-    random.seed()
-
 
 ################################################################################
 #                                  User Input                                  #
